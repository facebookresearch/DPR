
export CUDA_DEVICE_ORDER=PCI_BUS_ID
export CUDA_VISIBLE_DEVICES=0,1

python train_reader.py \
    --prediction_results_file ./data/dr_data/reader/dev_results.json.top10 \
    --dev_file ./data/dr_data/reader/dev.json \
    --passages_per_question_predict 10 \
    --eval_top_docs 1 5 10 \
<<<<<<< HEAD
    --model_file ./data/dr_exp/reader/dpr_reader.5.11730 \
=======
    --model_file ./data/dr_exp/reader_gold/dpr_reader.7.10232 \
>>>>>>> 2dfbd90a
    --dev_batch_size 50 \
    --sequence_length 512 \
    --max_answer_length 500 \
    --rank_method span \
    # --test_only 
    # --fp16 \
    # --fp16_opt_level O2 \<|MERGE_RESOLUTION|>--- conflicted
+++ resolved
@@ -7,15 +7,9 @@
     --dev_file ./data/dr_data/reader/dev.json \
     --passages_per_question_predict 10 \
     --eval_top_docs 1 5 10 \
-<<<<<<< HEAD
     --model_file ./data/dr_exp/reader/dpr_reader.5.11730 \
-=======
-    --model_file ./data/dr_exp/reader_gold/dpr_reader.7.10232 \
->>>>>>> 2dfbd90a
     --dev_batch_size 50 \
     --sequence_length 512 \
     --max_answer_length 500 \
-    --rank_method span \
     # --test_only 
-    # --fp16 \
-    # --fp16_opt_level O2 \+    # --fp16 \