#!/usr/bin/env python3
# Copyright (c) Facebook, Inc. and its affiliates.
# All rights reserved.
#
# This source code is licensed under the license found in the
# LICENSE file in the root directory of this source tree.


"""
 Pipeline to train the reader model on top of the retriever results
"""

import argparse
import collections
import glob
import json
import logging
import os, sys
from collections import defaultdict
from typing import List

import numpy as np
import torch

from dpr.data.qa_validation import exact_match_score
from dpr.data.rouge import Rouge 
from dpr.data.bleu import Bleu
from dpr.data.reader_data import ReaderSample, get_best_spans, SpanPrediction, convert_retriever_results
from dpr.models import init_reader_components
from dpr.models.reader import create_reader_input, ReaderBatch, compute_loss
from dpr.options import add_encoder_params, setup_args_gpu, set_seed, add_training_params, \
    add_reader_preprocessing_params, set_encoder_params_from_state, get_encoder_params_state, add_tokenizer_params, \
    print_args
from dpr.utils.data_utils import ShardedDataIterator, read_serialized_data_from_files, Tensorizer
from dpr.utils.model_utils import get_schedule_linear, load_states_from_checkpoint, move_to_device, CheckpointState, \
    get_model_file, setup_for_distributed_mode, get_model_obj

logger = logging.getLogger()
logger.setLevel(logging.INFO)
if (logger.hasHandlers()):
    logger.handlers.clear()
console = logging.StreamHandler(stream=sys.stdout)
logger.addHandler(console)

ReaderQuestionPredictions = collections.namedtuple('ReaderQuestionPredictions', ['question', 'id', 'predictions', 'gold_answers', 'passages_has_answer'])


class ReaderTrainer(object):
    def __init__(self, args):
        self.args = args

        self.shard_id = args.local_rank if args.local_rank != -1 else 0
        self.distributed_factor = args.distributed_world_size or 1

        logger.info("***** Initializing components for training *****")

        model_file = get_model_file(self.args, self.args.checkpoint_file_name)
        saved_state = None
        if model_file:
            saved_state = load_states_from_checkpoint(model_file)
            set_encoder_params_from_state(saved_state.encoder_params, args)

        tensorizer, reader, optimizer = init_reader_components(args.encoder_model_type, args)

        reader, optimizer = setup_for_distributed_mode(reader, optimizer, args.device, args.n_gpu,
                                                       args.local_rank,
                                                       args.fp16,
                                                       args.fp16_opt_level)
        self.reader = reader
        self.optimizer = optimizer
        self.tensorizer = tensorizer
        self.start_epoch = 0
        self.start_batch = 0
        self.scheduler_state = None
        self.best_validation_result = None
        self.best_cp_name = None
        if saved_state:
            self._load_saved_state(saved_state)

    def get_data_iterator(self, path: str, batch_size: int, is_train: bool, shuffle=True,
                          shuffle_seed: int = 0,
                          offset: int = 0) -> ShardedDataIterator:
        data_files = glob.glob(path)
        logger.info("Data files: %s", data_files)
        if not data_files:
            raise RuntimeError('No Data files found')
        preprocessed_data_files = self._get_preprocessed_files(data_files, is_train)
        data = read_serialized_data_from_files(preprocessed_data_files)

        iterator = ShardedDataIterator(data, shard_id=self.shard_id,
                                       num_shards=self.distributed_factor,
                                       batch_size=batch_size, shuffle=shuffle, shuffle_seed=shuffle_seed, offset=offset)

        # apply deserialization hook
        iterator.apply(lambda sample: sample.on_deserialize())
        return iterator

    def run_train(self):
        args = self.args

        train_iterator = self.get_data_iterator(args.train_file, args.batch_size,
                                                True,
                                                shuffle=True,
                                                shuffle_seed=args.seed, offset=self.start_batch)

        num_train_epochs = args.num_train_epochs - self.start_epoch

        logger.info("Total iterations per epoch=%d", train_iterator.max_iterations)
        updates_per_epoch = train_iterator.max_iterations // args.gradient_accumulation_steps
        total_updates = updates_per_epoch * num_train_epochs - self.start_batch
        logger.info(" Total updates=%d", total_updates)

        warmup_steps = args.warmup_steps
        scheduler = get_schedule_linear(self.optimizer, warmup_steps=warmup_steps,
                                        training_steps=total_updates)
        if self.scheduler_state:
            logger.info("Loading scheduler state %s", self.scheduler_state)
            scheduler.load_state_dict(self.scheduler_state)

        eval_step = args.eval_step
        logger.info("  Eval step = %d", eval_step)
        logger.info("***** Training *****")

        global_step = self.start_epoch * updates_per_epoch + self.start_batch

        for epoch in range(self.start_epoch, int(args.num_train_epochs)):
            logger.info("***** Epoch %d *****", epoch)
            global_step = self._train_epoch(scheduler, epoch, eval_step, train_iterator, global_step)

        if args.local_rank in [-1, 0]:
            logger.info('Training finished. Best validation checkpoint %s', self.best_cp_name)

        return

    def validate_and_save(self, epoch: int, iteration: int, scheduler):
        args = self.args
        # in distributed DDP mode, save checkpoint for only one process
        save_cp = args.local_rank in [-1, 0]
        reader_validation_score = self.validate()

        if save_cp:
            cp_name = self._save_checkpoint(scheduler, epoch, iteration)
            logger.info('Saved checkpoint to %s', cp_name)

            if reader_validation_score < (self.best_validation_result or 0):
                self.best_validation_result = reader_validation_score
                self.best_cp_name = cp_name
                logger.info('New Best validation checkpoint %s', cp_name)

    def validate(self):
        logger.info('Validation ...')
        args = self.args
        self.reader.eval()
        data_iterator = self.get_data_iterator(args.dev_file, args.dev_batch_size, False, shuffle=False)

        log_result_step = args.log_batch_step
        all_results = []

        eval_top_docs = args.eval_top_docs
        for i, samples_batch in enumerate(data_iterator.iterate_data()):
            input = create_reader_input(self.tensorizer.get_pad_id(),
                                        samples_batch,
                                        args.passages_per_question_predict,
                                        args.sequence_length,
                                        args.max_n_answers,
                                        is_train=False, shuffle=False)

            input = ReaderBatch(**move_to_device(input._asdict(), args.device))
            attn_mask = self.tensorizer.get_attn_mask(input.input_ids)

            with torch.no_grad():
                start_logits, end_logits, relevance_logits = self.reader(input.input_ids, attn_mask)

            batch_predictions = self._get_best_prediction(start_logits, end_logits, relevance_logits, samples_batch,
                                                          passage_thresholds=eval_top_docs)

            all_results.extend(batch_predictions)

            if (i + 1) % log_result_step == 0:
                logger.info('Eval step: %d ', i)

        if args.prediction_results_file:
            self._save_predictions(args.prediction_results_file, all_results)

        em = 0
        rouge_scorer = Rouge()
        bleu_scorer = Bleu()
        if not args.test_only:
            ems = defaultdict(list)
            gts = defaultdict(list)
            preds = defaultdict(list)
            top1 = defaultdict(list)

            for q_predictions in all_results:
                gold_answers = q_predictions.gold_answers
                span_predictions = q_predictions.predictions  # {top docs threshold -> SpanPrediction()}
                # Notice: bad for evaluation
                if len(gold_answers) == 0: continue
                for (n, span_prediction) in span_predictions.items():
                    em_hit = max([exact_match_score(span_prediction.prediction_text, ga) for ga in gold_answers])
                    ems[n].append(em_hit)
                    # for bleu/rouge later
                    gts[n].append(gold_answers)
                    preds[n].append(span_prediction.prediction_text)
                    # for qa_classify top1
                    has_answer = q_predictions.passages_has_answer[span_prediction.passage_index]
                    top1[n].append(float(has_answer))

            for n in sorted(ems.keys()):
                em = np.mean(ems[n])
                bleu = bleu_scorer.compute_score(gts[n], preds[n])
                rouge = rouge_scorer.compute_score(gts[n], preds[n])
                t1 = np.mean(top1[n])
                logger.info("n=%d\tEM %.2f\tRouge-L %.2f\tBLEU-4 %.2f\tTop-1 %.2f\n" % (n, em * 100, rouge * 100, bleu * 100, t1 * 100))

        return em

    def _train_epoch(self, scheduler, epoch: int, eval_step: int,
                     train_data_iterator: ShardedDataIterator, global_step: int):
        args = self.args
        rolling_train_loss = 0.0
        epoch_loss = 0
        log_result_step = args.log_batch_step
        rolling_loss_step = args.train_rolling_loss_step

        self.reader.train()
        epoch_batches = train_data_iterator.max_iterations

        for i, samples_batch in enumerate(train_data_iterator.iterate_data(epoch=epoch)):

            data_iteration = train_data_iterator.get_iteration()

            # enables to resume to exactly same train state
            if args.fully_resumable:
                np.random.seed(args.seed + global_step)
                torch.manual_seed(args.seed + global_step)
                if args.n_gpu > 0:
                    torch.cuda.manual_seed_all(args.seed + global_step)

            input = create_reader_input(self.tensorizer.get_pad_id(),
                                        samples_batch,
                                        args.passages_per_question,
                                        args.sequence_length,
                                        args.max_n_answers,
                                        is_train=True, shuffle=True)

            loss = self._calc_loss(input)

            epoch_loss += loss.item()
            rolling_train_loss += loss.item()

            if args.fp16:
                from apex import amp
                with amp.scale_loss(loss, self.optimizer) as scaled_loss:
                    scaled_loss.backward()
                if args.max_grad_norm > 0:
                    torch.nn.utils.clip_grad_norm_(amp.master_params(self.optimizer), args.max_grad_norm)
            else:
                loss.backward()
                if args.max_grad_norm > 0:
                    torch.nn.utils.clip_grad_norm_(self.reader.parameters(), args.max_grad_norm)

            global_step += 1

            if (i + 1) % args.gradient_accumulation_steps == 0:
                self.optimizer.step()
                scheduler.step()
                self.reader.zero_grad()

            if global_step % log_result_step == 0:
                lr = self.optimizer.param_groups[0]['lr']
                logger.info(
                    'Epoch: %d: Step: %d/%d, global_step=%d, lr=%f', epoch, data_iteration, epoch_batches, global_step,
                    lr)

            if (i + 1) % rolling_loss_step == 0:
                logger.info('Train batch %d', data_iteration)
                latest_rolling_train_av_loss = rolling_train_loss / rolling_loss_step
                logger.info('Avg. loss per last %d batches: %f', rolling_loss_step, latest_rolling_train_av_loss)
                rolling_train_loss = 0.0

            if global_step % eval_step == 0:
                logger.info('Validation: Epoch: %d Step: %d/%d', epoch, data_iteration, epoch_batches)
                self.validate_and_save(epoch, train_data_iterator.get_iteration(), scheduler)
                self.reader.train()

        epoch_loss = (epoch_loss / epoch_batches) if epoch_batches > 0 else 0
        logger.info('Av Loss per epoch=%f', epoch_loss)
        return global_step

    def _save_checkpoint(self, scheduler, epoch: int, offset: int) -> str:
        args = self.args
        model_to_save = get_model_obj(self.reader)
        cp = os.path.join(args.output_dir,
                          args.checkpoint_file_name + '.' + str(epoch) + ('.' + str(offset) if offset > 0 else ''))

        meta_params = get_encoder_params_state(args)

        state = CheckpointState(model_to_save.state_dict(), self.optimizer.state_dict(), scheduler.state_dict(), offset,
                                epoch, meta_params
                                )
        torch.save(state._asdict(), cp)
        return cp

    def _load_saved_state(self, saved_state: CheckpointState):
        epoch = saved_state.epoch
        offset = saved_state.offset
        if offset == 0:  # epoch has been completed
            epoch += 1
        logger.info('Loading checkpoint @ batch=%s and epoch=%s', offset, epoch)
        self.start_epoch = epoch
        self.start_batch = offset

        model_to_load = get_model_obj(self.reader)
        if saved_state.model_dict:
            logger.info('Loading model weights from saved state ...')
            model_to_load.load_state_dict(saved_state.model_dict)

        logger.info('Loading saved optimizer state ...')
        if saved_state.optimizer_dict:
            self.optimizer.load_state_dict(saved_state.optimizer_dict)
        self.scheduler_state = saved_state.scheduler_dict

    def _get_best_prediction(self, start_logits, end_logits, relevance_logits,
                             samples_batch: List[ReaderSample], passage_thresholds: List[int] = None) \
            -> List[ReaderQuestionPredictions]:

        args = self.args
        max_answer_length = args.max_answer_length
        questions_num, passages_per_question = relevance_logits.size()

        _, idxs = torch.sort(relevance_logits, dim=1, descending=True, )

        batch_results = []
        for q in range(questions_num):
            sample = samples_batch[q]

            non_empty_passages_num = len(sample.passages)
            nbest = []
            for p in range(passages_per_question):
                passage_idx = idxs[q, p].item()
                if passage_idx >= non_empty_passages_num:  # empty passage selected, skip
                    continue
                reader_passage = sample.passages[passage_idx]
                sequence_ids = reader_passage.sequence_ids
                sequence_len = sequence_ids.size(0)
                # assuming question & title information is at the beginning of the sequence
                passage_offset = reader_passage.passage_offset

                p_start_logits = start_logits[q, passage_idx].tolist()[passage_offset:sequence_len]
                p_end_logits = end_logits[q, passage_idx].tolist()[passage_offset:sequence_len]

                ctx_ids = sequence_ids.tolist()[passage_offset:]
                best_spans = get_best_spans(self.tensorizer, p_start_logits, p_end_logits, ctx_ids, max_answer_length,
                                            passage_idx, relevance_logits[q, passage_idx].item(), top_spans=10)
                nbest.extend(best_spans)
                if len(nbest) > 0 and not passage_thresholds:
                    break

            if args.rank_method == 'span' :
                nbest.sort(key=lambda x: x.span_score, reverse=True)
<<<<<<< HEAD
            elif args.score_order == 'rel+span' :
                nbest.sort(key=lambda x: x.span_score+x.relevance_score, reverse=True)
=======
            elif args.rank_method == 'rel+span' :
                nbest.sort(key=lambda x: x.span_score+x.relevance_socre, reverse=True)
>>>>>>> 2dfbd90a

            if passage_thresholds:
                passage_rank_matches = {}
                for n in passage_thresholds:
                    curr_nbest = [pred for pred in nbest if pred.passage_index < n]
                    try:
                        passage_rank_matches[n] = curr_nbest[0]
                    except:
                        print("No answer for {}".format(sample.question))
                        passage_rank_matches[n] = SpanPrediction('', -1, -1, -1, '')
                predictions = passage_rank_matches
            else:
                if len(nbest) == 0:
                    predictions = {passages_per_question: SpanPrediction('', -1, -1, -1, '')}
                else:
                    predictions = {passages_per_question: nbest[0]}
            
            has_answer = [p.has_answer for p in sample.passages]
            batch_results.append(ReaderQuestionPredictions(sample.question, sample.question_id, predictions, sample.answers, has_answer))
        return batch_results

    def _calc_loss(self, input: ReaderBatch) -> torch.Tensor:
        args = self.args
        input = ReaderBatch(**move_to_device(input._asdict(), args.device))
        attn_mask = self.tensorizer.get_attn_mask(input.input_ids)
        questions_num, passages_per_question, _ = input.input_ids.size()

        if self.reader.training:
            # start_logits, end_logits, rank_logits = self.reader(input.input_ids, attn_mask)
            loss = self.reader(input.input_ids, attn_mask, input.start_positions, input.end_positions,
                               input.answers_mask)

        else:
            # TODO: remove?
            with torch.no_grad():
                start_logits, end_logits, rank_logits = self.reader(input.input_ids, attn_mask)

            loss = compute_loss(input.start_positions, input.end_positions, input.answers_mask, start_logits,
                                end_logits,
                                rank_logits,
                                questions_num, passages_per_question)
        if args.n_gpu > 1:
            loss = loss.mean()
        if args.gradient_accumulation_steps > 1:
            loss = loss / args.gradient_accumulation_steps

        return loss

    def _get_preprocessed_files(self, data_files: List, is_train: bool, ):

        serialized_files = [file for file in data_files if file.endswith('.pkl')]
        if serialized_files:
            return serialized_files
        assert len(data_files) == 1, 'Only 1 source file pre-processing is supported.'

        # data may have been serialized and cached before, try to find ones from same dir
        def _find_cached_files(path: str):
            dir_path, base_name = os.path.split(path)
            base_name = base_name.replace('.json', '')
            out_file_prefix = os.path.join(dir_path, base_name)
            out_file_pattern = out_file_prefix + '*.pkl'
            return glob.glob(out_file_pattern), out_file_prefix

        serialized_files, out_file_prefix = _find_cached_files(data_files[0])
        if serialized_files:
            logger.info('Found preprocessed files. %s', serialized_files)
            return serialized_files

        gold_passages_src = None
        if self.args.gold_passages_src:
            gold_passages_src = self.args.gold_passages_src if is_train else self.args.gold_passages_src_dev
            assert os.path.exists(gold_passages_src), 'Please specify valid gold_passages_src/gold_passages_src_dev'
        logger.info('Data are not preprocessed for reader training. Start pre-processing ...')

        # start pre-processing and save results
        def _run_preprocessing(tensorizer: Tensorizer):
            # temporarily disable auto-padding to save disk space usage of serialized files
            tensorizer.set_pad_to_max(False)
            serialized_files = convert_retriever_results(is_train, data_files[0], out_file_prefix,
                                                         gold_passages_src,
                                                         self.tensorizer,
                                                         num_workers=self.args.num_workers)
            tensorizer.set_pad_to_max(True)
            return serialized_files

        if self.distributed_factor > 1:
            # only one node in DDP model will do pre-processing
            if self.args.local_rank in [-1, 0]:
                serialized_files = _run_preprocessing(self.tensorizer)
                torch.distributed.barrier()
            else:
                torch.distributed.barrier()
                serialized_files = _find_cached_files(data_files[0])
        else:
            serialized_files = _run_preprocessing(self.tensorizer)

        return serialized_files

    def _save_predictions(self, out_file: str, prediction_results: List[ReaderQuestionPredictions]):
        logger.info('Saving prediction results to  %s', out_file)
        with open(out_file, 'w', encoding="utf-8") as output:
            save_results = []
            for r in prediction_results:
                save_results.append({
                    'question': r.question,
                    'question_id': r.id,
                    'gold_answers': r.gold_answers,
                    'predictions': [{
                        'top_k': top_k,
                        'prediction': {
                            'text': span_pred.prediction_text,
                            'score': span_pred.span_score,
                            'relevance_score': span_pred.relevance_score,
                            'passage_idx': span_pred.passage_index,
                            'passage': self.tensorizer.to_string(span_pred.passage_token_ids).replace(" ", "")
                        }
                    } for top_k, span_pred in r.predictions.items()]
                })
            output.write(json.dumps(save_results, indent=4, ensure_ascii=False) + "\n")


def main():
    parser = argparse.ArgumentParser()

    add_encoder_params(parser)
    add_training_params(parser)
    add_tokenizer_params(parser)
    add_reader_preprocessing_params(parser)

    # reader specific params
    parser.add_argument("--max_n_answers", default=10, type=int,
                        help="Max amount of answer spans to marginalize per singe passage")
    parser.add_argument('--passages_per_question', type=int, default=2,
                        help="Total amount of positive and negative passages per question")
    parser.add_argument('--passages_per_question_predict', type=int, default=50,
                        help="Total amount of positive and negative passages per question for evaluation")
    parser.add_argument("--max_answer_length", default=10, type=int,
                        help="The maximum length of an answer that can be generated. This is needed because the start "
                             "and end predictions are not conditioned on one another.")
    parser.add_argument('--eval_top_docs', nargs='+', type=int,
                        help="top retrival passages thresholds to analyze prediction results for")
    parser.add_argument('--checkpoint_file_name', type=str, default='dpr_reader')
    parser.add_argument('--prediction_results_file', type=str, help='path to a file to write prediction results to')

    # training parameters
    parser.add_argument("--eval_step", default=2000, type=int,
                        help="batch steps to run validation and save checkpoint")
    parser.add_argument("--output_dir", default=None, type=str,
                        help="The output directory where the model checkpoints will be written to")

    parser.add_argument('--fully_resumable', action='store_true',
                        help="Enables resumable mode by specifying global step dependent random seed before shuffling "
                             "in-batch data")
    parser.add_argument('--test_only', action='store_true',
                        help="do evaluation")
    parser.add_argument('--rank_method', default="rel->span", type=str,
                        help="Calculate exact match")

    args = parser.parse_args()

    if args.output_dir is not None:
        os.makedirs(args.output_dir, exist_ok=True)

    setup_args_gpu(args)
    set_seed(args)
    print_args(args)

    trainer = ReaderTrainer(args)

    if args.train_file is not None:
        trainer.run_train()
    elif args.dev_file:
        logger.info("No train files are specified. Run validation.")
        trainer.validate()
    else:
        logger.warning("Neither train_file or (model_file & dev_file) parameters are specified. Nothing to do.")


if __name__ == "__main__":
    main()<|MERGE_RESOLUTION|>--- conflicted
+++ resolved
@@ -359,13 +359,8 @@
 
             if args.rank_method == 'span' :
                 nbest.sort(key=lambda x: x.span_score, reverse=True)
-<<<<<<< HEAD
-            elif args.score_order == 'rel+span' :
+            elif args.rank_method == 'rel+span' :
                 nbest.sort(key=lambda x: x.span_score+x.relevance_score, reverse=True)
-=======
-            elif args.rank_method == 'rel+span' :
-                nbest.sort(key=lambda x: x.span_score+x.relevance_socre, reverse=True)
->>>>>>> 2dfbd90a
 
             if passage_thresholds:
                 passage_rank_matches = {}
